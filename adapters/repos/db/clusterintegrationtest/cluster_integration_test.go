//                           _       _
// __      _____  __ ___   ___  __ _| |_ ___
// \ \ /\ / / _ \/ _` \ \ / / |/ _` | __/ _ \
//  \ V  V /  __/ (_| |\ V /| | (_| | ||  __/
//   \_/\_/ \___|\__,_| \_/ |_|\__,_|\__\___|
//
//  Copyright © 2016 - 2022 SeMI Technologies B.V. All rights reserved.
//
//  CONTACT: hello@semi.technology
//

//go:build integrationTest
// +build integrationTest

package clusterintegrationtest

import (
	"context"
	"encoding/json"
	"fmt"
	"math/rand"
	"strconv"
	"strings"
	"testing"
	"time"

	"github.com/semi-technologies/weaviate/adapters/repos/db"
	"github.com/semi-technologies/weaviate/entities/additional"
	"github.com/semi-technologies/weaviate/entities/aggregation"
	"github.com/semi-technologies/weaviate/entities/filters"
	"github.com/semi-technologies/weaviate/entities/models"
	"github.com/semi-technologies/weaviate/entities/schema"
	"github.com/semi-technologies/weaviate/entities/search"
	"github.com/semi-technologies/weaviate/entities/searchparams"
	"github.com/semi-technologies/weaviate/usecases/objects"
	"github.com/semi-technologies/weaviate/usecases/traverser"
	"github.com/stretchr/testify/assert"
	"github.com/stretchr/testify/require"
)

const (
	vectorDims       = 20
	numberOfNodes    = 10
	distributedClass = "Distributed"
)

// TestDistributedSetup uses as many real components and only mocks out
// non-essential parts. Essentially we fix the shard/cluster state and schema
// as they aren't critical to this test, but use real repos and real HTTP APIs
// between the repos.
func TestDistributedSetup(t *testing.T) {
	t.Run("individual imports", func(t *testing.T) {
		dirName := setupDirectory(t)
		testDistributed(t, dirName, false)
	})

	t.Run("batched imports", func(t *testing.T) {
		dirName := setupDirectory(t)
		testDistributed(t, dirName, true)
	})
}

func testDistributed(t *testing.T, dirName string, batch bool) {
	var nodes []*node
	numberOfObjects := 200

	t.Run("setup", func(t *testing.T) {
		overallShardState := multiShardState(numberOfNodes)
		shardStateSerialized, err := json.Marshal(overallShardState)
		require.Nil(t, err)

		for i := 0; i < numberOfNodes; i++ {
			node := &node{
				name: fmt.Sprintf("node-%d", i),
			}

			node.init(dirName, shardStateSerialized, &nodes)
			nodes = append(nodes, node)
		}
	})

	t.Run("apply schema", func(t *testing.T) {
		for i := range nodes {
			err := nodes[i].migrator.AddClass(context.Background(), class(),
				nodes[i].schemaManager.shardState)
			require.Nil(t, err)
			err = nodes[i].migrator.AddClass(context.Background(), secondClassWithRef(),
				nodes[i].schemaManager.shardState)
			require.Nil(t, err)
			nodes[i].schemaManager.schema.Objects.Classes = append(nodes[i].schemaManager.schema.Objects.Classes,
				class(), secondClassWithRef())
		}
	})

	data := exampleData(numberOfObjects)
	refData := exampleDataWithRefs(numberOfObjects, 5, data)

	if batch {
		t.Run("import large batch from random node", func(t *testing.T) {
			// pick a random node, but send the entire batch to this node
			node := nodes[rand.Intn(len(nodes))]

			batchObjs := dataAsBatch(data)
			res, err := node.repo.BatchPutObjects(context.Background(), batchObjs)
			require.Nil(t, err)
			for _, ind := range res {
				require.Nil(t, ind.Err)
			}
		})

		t.Run("import second class without refs", func(t *testing.T) {
			// pick a random node, but send the entire batch to this node
			node := nodes[rand.Intn(len(nodes))]

			batchObjs := dataAsBatchWithProps(refData, []string{"description"})
			res, err := node.repo.BatchPutObjects(context.Background(), batchObjs)
			require.Nil(t, err)
			for _, ind := range res {
				require.Nil(t, ind.Err)
			}
		})

		t.Run("import refs as batch", func(t *testing.T) {
			// pick a random node, but send the entire batch to this node
			node := nodes[rand.Intn(len(nodes))]

			batch := refsAsBatch(refData, "toFirst")
			res, err := node.repo.AddBatchReferences(context.Background(), batch)
			require.Nil(t, err)
			for _, ind := range res {
				require.Nil(t, ind.Err)
			}
		})
	} else {
		t.Run("import first class by picking a random node", func(t *testing.T) {
			for _, obj := range data {
				node := nodes[rand.Intn(len(nodes))]

				err := node.repo.PutObject(context.Background(), obj, obj.Vector)
				require.Nil(t, err)
			}
		})

		t.Run("import second class with refs by picking a random node", func(t *testing.T) {
			for _, obj := range refData {
				node := nodes[rand.Intn(len(nodes))]

				err := node.repo.PutObject(context.Background(), obj, obj.Vector)
				require.Nil(t, err)
			}
		})
	}

	t.Run("query individually to check if all exist using random nodes", func(t *testing.T) {
		for _, obj := range data {
			node := nodes[rand.Intn(len(nodes))]

			ok, err := node.repo.Exists(context.Background(), distributedClass, obj.ID)
			require.Nil(t, err)
			assert.True(t, ok)
		}
	})

	t.Run("query individually using random node", func(t *testing.T) {
		for _, obj := range data {
			node := nodes[rand.Intn(len(nodes))]

			res, err := node.repo.ObjectByID(context.Background(), obj.ID,
				search.SelectProperties{}, additional.Properties{})
			require.Nil(t, err)
			require.NotNil(t, res)

			// only compare string prop to avoid having to deal with parsing time
			// props
			assert.Equal(t, obj.Properties.(map[string]interface{})["description"],
				res.Object().Properties.(map[string]interface{})["description"])
		}
	})

	t.Run("perform vector searches", func(t *testing.T) {
		// note this test assumes a recall of 100% which only works with HNSW on
		// small sizes, so if we use this test suite with massive sizes, we should
		// not expect this test to succeed 100% of times anymore.
		runs := 10

		for i := 0; i < runs; i++ {
			query := make([]float32, vectorDims)
			for i := range query {
				query[i] = rand.Float32()
			}

			groundTruth := bruteForceObjectsByQuery(data, query)

			node := nodes[rand.Intn(len(nodes))]
			res, err := node.repo.VectorClassSearch(context.Background(), traverser.GetParams{
				SearchVector: query,
				Pagination: &filters.Pagination{
					Limit: 25,
				},
				ClassName: distributedClass,
			})
			assert.Nil(t, err)
			for i, obj := range res {
				assert.Equal(t, groundTruth[i].ID, obj.ID, fmt.Sprintf("at pos %d", i))
			}
		}

		for _, obj := range data {
			node := nodes[rand.Intn(len(nodes))]

			res, err := node.repo.ObjectByID(context.Background(), obj.ID, search.SelectProperties{}, additional.Properties{})
			require.Nil(t, err)
			require.NotNil(t, res)

			// only compare string prop to avoid having to deal with parsing time
			// props
			assert.Equal(t, obj.Properties.(map[string]interface{})["description"],
				res.Object().Properties.(map[string]interface{})["description"])
		}
	})

	t.Run("query individually and resolve references", func(t *testing.T) {
		for _, obj := range refData {
			// if i == 5 {
			// 	break
			// }
			node := nodes[rand.Intn(len(nodes))]

			res, err := node.repo.ObjectByID(context.Background(), obj.ID,
				search.SelectProperties{
					search.SelectProperty{
						Name:        "toFirst",
						IsPrimitive: false,
						Refs: []search.SelectClass{
							{
								ClassName: distributedClass,
								RefProperties: search.SelectProperties{
									search.SelectProperty{
										Name:        "description",
										IsPrimitive: true,
									},
								},
							},
						},
					},
				}, additional.Properties{})
			require.Nil(t, err)
			require.NotNil(t, res)
			props := res.Object().Properties.(map[string]interface{})
			refProp, ok := props["toFirst"].([]interface{})
			require.True(t, ok)

			var refPayload []map[string]interface{}
			for _, res := range refProp {
				parsed, ok := res.(search.LocalRef)
				require.True(t, ok)
				refPayload = append(refPayload, map[string]interface{}{
					"description": parsed.Fields["description"],
				})
			}

			actual := manuallyResolveRef(t, obj, data, "toFirst", "description", nil)
			assert.Equal(t, actual, refPayload)
		}
	})

	t.Run("query individually with cross-ref vectors and resolve references", func(t *testing.T) {
		for _, obj := range refData {
			// if i == 1 {
			// 	break
			// }
			node := nodes[rand.Intn(len(nodes))]

			res, err := node.repo.Object(context.Background(), obj.Class, obj.ID,
				search.SelectProperties{
					search.SelectProperty{
						Name:        "toFirst",
						IsPrimitive: false,
						Refs: []search.SelectClass{
							{
								ClassName: distributedClass,
								RefProperties: search.SelectProperties{
									search.SelectProperty{
										Name:        "description",
										IsPrimitive: true,
									},
								},
								AdditionalProperties: additional.Properties{
									Vector: true,
								},
							},
						},
					},
				}, additional.Properties{})
			require.Nil(t, err)
			require.NotNil(t, res)
			props := res.Object().Properties.(map[string]interface{})
			refProp, ok := props["toFirst"].([]interface{})
			require.True(t, ok)

			var refPayload []map[string]interface{}
			var refVector []map[string]interface{}
			for _, ref := range refProp {
				parsed, ok := ref.(search.LocalRef)
				require.True(t, ok)
				refPayload = append(refPayload, map[string]interface{}{
					"description": parsed.Fields["description"],
				})
				vector, ok := parsed.Fields["vector"].([]float32)
				require.True(t, ok)
				require.NotEmpty(t, vector)
				refVector = append(refVector, map[string]interface{}{
					"vector": vector,
				})
			}

			actual := manuallyResolveRef(t, obj, data, "toFirst", "description", nil)
			assert.Equal(t, actual, refPayload)
			actual = manuallyResolveRef(t, obj, data, "toFirst", "vector", node.repo)
			assert.Equal(t, actual, refVector)
		}
	})

	t.Run("ranked keyword search", func(t *testing.T) {
		for i := 0; i < numberOfObjects; i++ {
			description := fmt.Sprintf("object %d", i)
			keywordRanking := &searchparams.KeywordRanking{
				Query:      description,
				Properties: []string{"description"},
			}

			params := traverser.GetParams{
				ClassName:      distributedClass,
				KeywordRanking: keywordRanking,
				Pagination:     &filters.Pagination{Limit: 100},
			}

			node := nodes[rand.Intn(len(nodes))]
			res, err := node.repo.ClassSearch(context.Background(), params)
			require.Nil(t, err)
			require.NotEmpty(t, res)

			expected := strings.Join(strings.Split(description, " "), "-")
			received := res[0].Object().Properties.(map[string]interface{})["description"]
			assert.Equal(t, expected, received)
		}
	})

	t.Run("aggregate count", func(t *testing.T) {
		params := aggregation.Params{
			ClassName:        schema.ClassName(distributedClass),
			IncludeMetaCount: true,
		}

		node := nodes[rand.Intn(len(nodes))]
		res, err := node.repo.Aggregate(context.Background(), params)
		require.Nil(t, err)

		expectedResult := &aggregation.Result{
			Groups: []aggregation.Group{
				{
					Count: numberOfObjects,
				},
			},
		}

		assert.Equal(t, expectedResult, res)
	})

	t.Run("modify an object using patch", func(t *testing.T) {
		obj := data[0]

		node := nodes[rand.Intn(len(nodes))]
		err := node.repo.Merge(context.Background(), objects.MergeDocument{
			Class: distributedClass,
			ID:    obj.ID,
			PrimitiveSchema: map[string]interface{}{
				"other_property": "a-value-inserted-through-merge",
			},
		})

		require.Nil(t, err)
	})

	t.Run("verify the patched object contains the additions and orig", func(t *testing.T) {
		obj := data[0]

		node := nodes[rand.Intn(len(nodes))]
		res, err := node.repo.ObjectByID(context.Background(), obj.ID,
			search.SelectProperties{}, additional.Properties{})

		require.Nil(t, err)
		previousMap := obj.Properties.(map[string]interface{})
		assert.Equal(t, "a-value-inserted-through-merge", res.Object().Properties.(map[string]interface{})["other_property"])
		assert.Equal(t, previousMap["description"], res.Object().Properties.(map[string]interface{})["description"])
	})

	// This test prevents a regression on
	// https://github.com/semi-technologies/weaviate/issues/1775
	t.Run("query items by date filter with regular field", func(t *testing.T) {
		count := len(data) / 2 // try to match half the data objects present
		cutoff := time.Unix(0, 0).Add(time.Duration(count) * time.Hour)
		node := nodes[rand.Intn(len(nodes))]
		res, err := node.repo.ClassSearch(context.Background(), traverser.GetParams{
			Filters: &filters.LocalFilter{
				Root: &filters.Clause{
					Operator: filters.OperatorLessThan,
					On: &filters.Path{
						Class:    distributedClass,
						Property: schema.PropertyName("date_property"),
					},
					Value: &filters.Value{
						Value: cutoff,
						Type:  schema.DataTypeDate,
					},
				},
			},
			ClassName: distributedClass,
			Pagination: &filters.Pagination{
				Limit: len(data),
			},
		})

		require.Nil(t, err)
		assert.Equal(t, count, len(res))
	})

	// This test prevents a regression on
	// https://github.com/semi-technologies/weaviate/issues/1775
	t.Run("query items by date filter with array field", func(t *testing.T) {
		count := len(data) / 2 // try to match half the data objects present
		cutoff := time.Unix(0, 0).Add(time.Duration(count) * time.Hour)
		node := nodes[rand.Intn(len(nodes))]
		res, err := node.repo.ClassSearch(context.Background(), traverser.GetParams{
			Filters: &filters.LocalFilter{
				Root: &filters.Clause{
					Operator: filters.OperatorLessThan,
					On: &filters.Path{
						Class:    distributedClass,
						Property: schema.PropertyName("date_array_property"),
					},
					Value: &filters.Value{
						Value: cutoff,
						Type:  schema.DataTypeDate,
					},
				},
			},
			ClassName: distributedClass,
			Pagination: &filters.Pagination{
				Limit: len(data),
			},
		})

		require.Nil(t, err)
		assert.Equal(t, count, len(res))
	})

	t.Run("sort by", func(t *testing.T) {
		getPhoneNumber := func(a search.Result) *float64 {
			prop := a.Object().Properties.(map[string]interface{})["phone_property"]
			if phoneNumber, ok := prop.(*models.PhoneNumber); ok {
				phoneStr := fmt.Sprintf("%v%v", phoneNumber.CountryCode, phoneNumber.National)
				if phone, err := strconv.ParseFloat(phoneStr, 64); err == nil {
					return &phone
				}
			}
			return nil
		}
		getDate := func(a search.Result) *time.Time {
			asString := a.Object().Properties.(map[string]interface{})["date_property"].(string)
			if date, err := time.Parse(time.RFC3339, asString); err == nil {
				return &date
			}
			return nil
		}
		testData := []struct {
			name      string
			sort      []filters.Sort
			compareFn func(a, b search.Result) bool
		}{
			{
				name: "description asc",
				sort: []filters.Sort{{Path: []string{"description"}, Order: "asc"}},
				compareFn: func(a, b search.Result) bool {
					descriptionA := a.Object().Properties.(map[string]interface{})["description"].(string)
					descriptionB := b.Object().Properties.(map[string]interface{})["description"].(string)
					return strings.ToLower(descriptionA) <= strings.ToLower(descriptionB)
				},
			},
			{
				name: "description desc",
				sort: []filters.Sort{{Path: []string{"description"}, Order: "desc"}},
				compareFn: func(a, b search.Result) bool {
					descriptionA := a.Object().Properties.(map[string]interface{})["description"].(string)
					descriptionB := b.Object().Properties.(map[string]interface{})["description"].(string)
					return strings.ToLower(descriptionA) >= strings.ToLower(descriptionB)
				},
			},
			{
				name: "date_property asc",
				sort: []filters.Sort{{Path: []string{"date_property"}, Order: "asc"}},
				compareFn: func(a, b search.Result) bool {
					datePropA, datePropB := getDate(a), getDate(b)
					if datePropA != nil && datePropB != nil {
						return datePropA.Before(*datePropB)
					}
					return false
				},
			},
			{
				name: "date_property desc",
				sort: []filters.Sort{{Path: []string{"date_property"}, Order: "desc"}},
				compareFn: func(a, b search.Result) bool {
					datePropA, datePropB := getDate(a), getDate(b)
					if datePropA != nil && datePropB != nil {
						return datePropA.After(*datePropB)
					}
					return false
				},
			},
			{
				name: "int_property asc",
				sort: []filters.Sort{{Path: []string{"int_property"}, Order: "asc"}},
				compareFn: func(a, b search.Result) bool {
					intPropertyA := a.Object().Properties.(map[string]interface{})["int_property"].(float64)
					intPropertyB := b.Object().Properties.(map[string]interface{})["int_property"].(float64)
					return intPropertyA <= intPropertyB
				},
			},
			{
				name: "int_property desc",
				sort: []filters.Sort{{Path: []string{"int_property"}, Order: "desc"}},
				compareFn: func(a, b search.Result) bool {
					intPropertyA := a.Object().Properties.(map[string]interface{})["int_property"].(float64)
					intPropertyB := b.Object().Properties.(map[string]interface{})["int_property"].(float64)
					return intPropertyA >= intPropertyB
				},
			},
			{
				name: "phone_property asc",
				sort: []filters.Sort{{Path: []string{"phone_property"}, Order: "asc"}},
				compareFn: func(a, b search.Result) bool {
					phoneA, phoneB := getPhoneNumber(a), getPhoneNumber(b)
					if phoneA != nil && phoneB != nil {
						return *phoneA <= *phoneB
					}
					return false
				},
			},
			{
				name: "phone_property desc",
				sort: []filters.Sort{{Path: []string{"phone_property"}, Order: "desc"}},
				compareFn: func(a, b search.Result) bool {
					phoneA, phoneB := getPhoneNumber(a), getPhoneNumber(b)
					if phoneA != nil && phoneB != nil {
						return *phoneA >= *phoneB
					}
					return false
				},
			},
		}
		for _, td := range testData {
			t.Run(td.name, func(t *testing.T) {
				params := traverser.GetParams{
					ClassName:  distributedClass,
					Sort:       td.sort,
					Pagination: &filters.Pagination{Limit: 100},
				}

				node := nodes[rand.Intn(len(nodes))]
				res, err := node.repo.ClassSearch(context.Background(), params)
				require.Nil(t, err)
				require.NotEmpty(t, res)

				if len(res) > 1 {
					for i := 1; i < len(res); i++ {
						assert.True(t, td.compareFn(res[i-1], res[i]))
					}
				}
			})
		}
	})

	t.Run("node names by shard", func(t *testing.T) {
		for _, n := range nodes {
			nodeSet := make(map[string]bool)
			foundNodes := n.repo.Shards(context.Background(), distributedClass)
			for _, found := range foundNodes {
				nodeSet[found] = true
			}
			assert.Len(t, nodeSet, numberOfNodes, "expected %d nodes, got %d",
				numberOfNodes, len(foundNodes))
		}
	})

	t.Run("delete a third of the data from random nodes", func(t *testing.T) {
		for i, obj := range data {
			if i%3 != 0 {
				// keep this item
				continue
			}

			node := nodes[rand.Intn(len(nodes))]
			err := node.repo.DeleteObject(context.Background(), distributedClass, obj.ID)
			require.Nil(t, err)
		}
	})

	t.Run("make sure 2/3 exist, 1/3 no longer exists", func(t *testing.T) {
		for i, obj := range data {
			expected := true
			if i%3 == 0 {
				expected = false
			}

			node := nodes[rand.Intn(len(nodes))]
			actual, err := node.repo.Exists(context.Background(), distributedClass, obj.ID)
			require.Nil(t, err)
			assert.Equal(t, expected, actual)
		}
	})

	t.Run("batch delete the remaining 2/3 of data", func(t *testing.T) {
		getParams := func(className string, dryRun bool) objects.BatchDeleteParams {
			return objects.BatchDeleteParams{
				ClassName: schema.ClassName(className),
				Filters: &filters.LocalFilter{
					Root: &filters.Clause{
						Operator: filters.OperatorLike,
						Value: &filters.Value{
							Value: "*",
							Type:  schema.DataTypeString,
						},
						On: &filters.Path{
							Property: "id",
						},
					},
				},
				DryRun: dryRun,
				Output: "verbose",
			}
		}
		performClassSearch := func(repo *db.DB, className string) ([]search.Result, error) {
			return repo.ClassSearch(context.Background(), traverser.GetParams{
				ClassName:  className,
				Pagination: &filters.Pagination{Limit: 10000},
			})
		}
		node := nodes[rand.Intn(len(nodes))]
		// get the initial count of the objects
		res, err := performClassSearch(node.repo, distributedClass)
		require.Nil(t, err)
		beforeDelete := len(res)
		require.True(t, beforeDelete > 0)
		// dryRun == false, perform actual delete
		batchDeleteRes, err := node.repo.BatchDeleteObjects(context.Background(),
			getParams(distributedClass, false))
		require.Nil(t, err)
		require.Equal(t, int64(beforeDelete), batchDeleteRes.Matches)
		require.Equal(t, beforeDelete, len(batchDeleteRes.Objects))
		for _, batchRes := range batchDeleteRes.Objects {
			require.Nil(t, batchRes.Err)
		}
		// check that every object is deleted
		res, err = performClassSearch(node.repo, distributedClass)
		require.Nil(t, err)
		require.Equal(t, 0, len(res))
	})

	t.Run("shutdown", func(t *testing.T) {
		for _, node := range nodes {
			node.repo.Shutdown(context.Background())
		}
	})
<<<<<<< HEAD
=======
}

func setupDirectory(t *testing.T) string {
	rand.Seed(time.Now().UnixNano())
	dirName := t.TempDir()
	return dirName
}

func dataAsBatch(data []*models.Object) objects.BatchObjects {
	batchObjs := make(objects.BatchObjects, len(data))
	for i := range data {
		batchObjs[i] = objects.BatchObject{
			OriginalIndex: i,
			Err:           nil,
			Object:        data[i],
			UUID:          data[i].ID,
			Vector:        data[i].Vector,
		}
	}

	return batchObjs
}

func dataAsBatchWithProps(data []*models.Object, props []string) objects.BatchObjects {
	batchObjs := make(objects.BatchObjects, len(data))
	for i := range data {
		batchObjs[i] = objects.BatchObject{
			OriginalIndex: i,
			Err:           nil,
			Object:        copyObjectWithProp(data[i], props),
			UUID:          data[i].ID,
			Vector:        data[i].Vector,
		}
	}

	return batchObjs
}

// copyObjectWithProp is not a 100% copy. It may still contain the same
// pointers in some properties, it does however guarantee that it does not
// alter the existing input - this guarantee is lost, if you modify the output
func copyObjectWithProp(in *models.Object, propsToCopy []string) *models.Object {
	out := &models.Object{}

	out.Additional = in.Additional
	out.Class = in.Class
	out.Vector = in.Vector
	out.CreationTimeUnix = in.CreationTimeUnix
	out.LastUpdateTimeUnix = in.LastUpdateTimeUnix
	out.ID = in.ID
	props := map[string]interface{}{}

	for _, propName := range propsToCopy {
		props[propName] = in.Properties.(map[string]interface{})[propName]
	}

	out.Properties = props
	return out
}

type node struct {
	name             string
	shardingState    *sharding.State
	repo             *db.DB
	schemaGetter     *fakeSchemaGetter
	clusterAPIServer *httptest.Server
	migrator         *db.Migrator
	hostname         string
}

func (n *node) init(numberOfNodes int, dirName string, shardStateRaw []byte,
	allNodes *[]*node,
) {
	localDir := path.Join(dirName, n.name)
	logger, _ := test.NewNullLogger()

	nodeResolver := &nodeResolver{
		nodes: allNodes,
		local: n.name,
	}

	shardState, err := sharding.StateFromJSON(shardStateRaw, nodeResolver)
	if err != nil {
		panic(err)
	}

	client := clients.NewRemoteIndex(&http.Client{})
	n.repo = db.New(logger, db.Config{
		FlushIdleAfter:            60,
		RootPath:                  localDir,
		QueryMaximumResults:       10000,
		DiskUseWarningPercentage:  config.DefaultDiskUseWarningPercentage,
		DiskUseReadOnlyPercentage: config.DefaultDiskUseReadonlyPercentage,
		MaxImportGoroutinesFactor: 1,
	}, client, nodeResolver, nil)
	n.schemaGetter = &fakeSchemaGetter{
		shardState: shardState,
		schema:     schema.Schema{Objects: &models.Schema{}},
	}
	n.repo.SetSchemaGetter(n.schemaGetter)
	err = n.repo.WaitForStartup(context.Background())
	if err != nil {
		panic(err)
	}

	n.migrator = db.NewMigrator(n.repo, logger)

	indices := clusterapi.NewIndices(sharding.NewRemoteIndexIncoming(n.repo))
	mux := http.NewServeMux()
	mux.Handle("/indices/", indices.Indices())

	srv := httptest.NewServer(mux)
	u, err := url.Parse(srv.URL)
	if err != nil {
		panic(err)
	}
	n.hostname = u.Host
}

func multiShardState(nodeCount int) *sharding.State {
	config, err := sharding.ParseConfig(map[string]interface{}{
		"desiredCount": json.Number(fmt.Sprintf("%d", nodeCount)),
	}, 1)
	if err != nil {
		panic(err)
	}

	nodeList := make([]string, nodeCount)
	for i := range nodeList {
		nodeList[i] = fmt.Sprintf("node-%d", i)
	}

	s, err := sharding.InitState("multi-shard-test-index", config,
		fakeNodes{nodeList})
	if err != nil {
		panic(err)
	}

	return s
}

type fakeNodes struct {
	nodes []string
}

func (f fakeNodes) AllNames() []string {
	return f.nodes
}

func (f fakeNodes) LocalName() string {
	return f.nodes[0]
}

type fakeSchemaGetter struct {
	schema     schema.Schema
	shardState *sharding.State
}

func (f *fakeSchemaGetter) GetSchemaSkipAuth() schema.Schema {
	return f.schema
}

func (f *fakeSchemaGetter) ShardingState(class string) *sharding.State {
	return f.shardState
}

type nodeResolver struct {
	nodes *[]*node
	local string
}

func (r nodeResolver) AllNames() []string {
	panic("node resolving not implemented yet")
}

func (r nodeResolver) LocalName() string {
	return r.local
}

func (r nodeResolver) NodeHostname(nodeName string) (string, bool) {
	for _, node := range *r.nodes {
		if node.name == nodeName {
			return node.hostname, true
		}
	}

	return "", false
}

func class() *models.Class {
	cfg := enthnsw.NewDefaultUserConfig()
	cfg.EF = 500
	return &models.Class{
		Class:               distributedClass,
		VectorIndexConfig:   cfg,
		InvertedIndexConfig: invertedConfig(),
		Properties: []*models.Property{
			{
				Name:         "description",
				DataType:     []string{string(schema.DataTypeText)},
				Tokenization: "word",
			},
			{
				Name:     "other_property",
				DataType: []string{string(schema.DataTypeText)},
			},
			{
				Name:     "date_property",
				DataType: []string{string(schema.DataTypeDate)},
			},
			{
				Name:     "date_array_property",
				DataType: []string{string(schema.DataTypeDateArray)},
			},
			{
				Name:     "int_property",
				DataType: []string{string(schema.DataTypeInt)},
			},
			{
				Name:     "phone_property",
				DataType: []string{string(schema.DataTypePhoneNumber)},
			},
		},
	}
}

func secondClassWithRef() *models.Class {
	cfg := enthnsw.NewDefaultUserConfig()
	cfg.EF = 500
	return &models.Class{
		Class:               "SecondDistributed",
		VectorIndexConfig:   cfg,
		InvertedIndexConfig: invertedConfig(),
		Properties: []*models.Property{
			{
				Name:     "description",
				DataType: []string{string(schema.DataTypeText)},
			},
			{
				Name:     "toFirst",
				DataType: []string{distributedClass},
			},
		},
	}
}

func invertedConfig() *models.InvertedIndexConfig {
	return &models.InvertedIndexConfig{
		CleanupIntervalSeconds: 60,
	}
}

func exampleData(size int) []*models.Object {
	out := make([]*models.Object, size)

	for i := range out {
		vec := make([]float32, vectorDims)
		for i := range vec {
			vec[i] = rand.Float32()
		}

		timestamp := time.Unix(0, 0).Add(time.Duration(i) * time.Hour)
		phoneNumber := uint64(1000000 + rand.Intn(10000))

		out[i] = &models.Object{
			Class: distributedClass,
			ID:    strfmt.UUID(uuid.New().String()),
			Properties: map[string]interface{}{
				"description":         fmt.Sprintf("object-%d", i),
				"date_property":       timestamp,
				"date_array_property": []interface{}{timestamp},
				"int_property":        rand.Intn(1000),
				"phone_property": &models.PhoneNumber{
					CountryCode:            49,
					DefaultCountry:         "DE",
					Input:                  fmt.Sprintf("0171 %d", phoneNumber),
					Valid:                  true,
					InternationalFormatted: fmt.Sprintf("+49 171 %d", phoneNumber),
					National:               phoneNumber,
					NationalFormatted:      fmt.Sprintf("0171 %d", phoneNumber),
				},
			},
			Vector: vec,
		}
	}

	return out
}

func exampleDataWithRefs(size int, refCount int, targetObjs []*models.Object) []*models.Object {
	out := make([]*models.Object, size)

	for i := range out {
		vec := make([]float32, vectorDims)
		for i := range vec {
			vec[i] = rand.Float32()
		}

		refs := make(models.MultipleRef, refCount)
		for i := range refs {
			randomTarget := targetObjs[rand.Intn(len(targetObjs))]
			refs[i] = crossref.New("localhost", distributedClass, randomTarget.ID).SingleRef()
		}

		out[i] = &models.Object{
			Class: "SecondDistributed",
			ID:    strfmt.UUID(uuid.New().String()),
			Properties: map[string]interface{}{
				"description": fmt.Sprintf("second-object-%d", i),
				"toFirst":     refs,
			},
			Vector: vec,
		}
	}

	return out
}

func bruteForceObjectsByQuery(objs []*models.Object,
	query []float32,
) []*models.Object {
	type distanceAndObj struct {
		distance float32
		obj      *models.Object
	}

	distProv := distancer.NewCosineDistanceProvider()
	distances := make([]distanceAndObj, len(objs))

	for i := range objs {
		dist, _, _ := distProv.SingleDist(normalize(query), normalize(objs[i].Vector))
		distances[i] = distanceAndObj{
			distance: dist,
			obj:      objs[i],
		}
	}

	sort.Slice(distances, func(a, b int) bool {
		return distances[a].distance < distances[b].distance
	})

	out := make([]*models.Object, len(objs))
	for i := range out {
		out[i] = distances[i].obj
	}

	return out
}

func normalize(v []float32) []float32 {
	var norm float32
	for i := range v {
		norm += v[i] * v[i]
	}

	norm = float32(math.Sqrt(float64(norm)))
	for i := range v {
		v[i] = v[i] / norm
	}

	return v
}

func manuallyResolveRef(t *testing.T, obj *models.Object,
	possibleTargets []*models.Object, localPropName,
	referencedPropName string,
	repo *db.DB,
) []map[string]interface{} {
	beacons := obj.Properties.(map[string]interface{})[localPropName].(models.MultipleRef)
	out := make([]map[string]interface{}, len(beacons))

	for i, ref := range beacons {
		parsed, err := crossref.Parse(ref.Beacon.String())
		require.Nil(t, err)
		target := findId(possibleTargets, parsed.TargetID)
		require.NotNil(t, target, "target not found")
		if referencedPropName == "vector" {
			// find referenced object to get his actual vector from DB
			require.NotNil(t, repo)
			res, err := repo.Object(context.Background(), parsed.Class, parsed.TargetID,
				nil, additional.Properties{Vector: true})
			require.Nil(t, err)
			require.NotNil(t, res)
			out[i] = map[string]interface{}{
				referencedPropName: res.Vector,
			}
		} else {
			out[i] = map[string]interface{}{
				referencedPropName: target.Properties.(map[string]interface{})[referencedPropName],
			}
		}
	}

	return out
}

func findId(list []*models.Object, id strfmt.UUID) *models.Object {
	for _, obj := range list {
		if obj.ID == id {
			return obj
		}
	}

	return nil
}

func refsAsBatch(in []*models.Object, propName string) objects.BatchReferences {
	out := objects.BatchReferences{}

	originalIndex := 0
	for _, obj := range in {
		beacons := obj.Properties.(map[string]interface{})[propName].(models.MultipleRef)
		current := make(objects.BatchReferences, len(beacons))
		for i, beacon := range beacons {
			to, err := crossref.Parse(beacon.Beacon.String())
			if err != nil {
				panic(err)
			}
			current[i] = objects.BatchReference{
				OriginalIndex: originalIndex,
				To:            to,
				From: crossref.NewSource(schema.ClassName(obj.Class),
					schema.PropertyName(propName), obj.ID),
			}
			originalIndex++
		}
		out = append(out, current...)
	}

	return out
>>>>>>> 01b6cd4a
}<|MERGE_RESOLUTION|>--- conflicted
+++ resolved
@@ -672,437 +672,4 @@
 			node.repo.Shutdown(context.Background())
 		}
 	})
-<<<<<<< HEAD
-=======
-}
-
-func setupDirectory(t *testing.T) string {
-	rand.Seed(time.Now().UnixNano())
-	dirName := t.TempDir()
-	return dirName
-}
-
-func dataAsBatch(data []*models.Object) objects.BatchObjects {
-	batchObjs := make(objects.BatchObjects, len(data))
-	for i := range data {
-		batchObjs[i] = objects.BatchObject{
-			OriginalIndex: i,
-			Err:           nil,
-			Object:        data[i],
-			UUID:          data[i].ID,
-			Vector:        data[i].Vector,
-		}
-	}
-
-	return batchObjs
-}
-
-func dataAsBatchWithProps(data []*models.Object, props []string) objects.BatchObjects {
-	batchObjs := make(objects.BatchObjects, len(data))
-	for i := range data {
-		batchObjs[i] = objects.BatchObject{
-			OriginalIndex: i,
-			Err:           nil,
-			Object:        copyObjectWithProp(data[i], props),
-			UUID:          data[i].ID,
-			Vector:        data[i].Vector,
-		}
-	}
-
-	return batchObjs
-}
-
-// copyObjectWithProp is not a 100% copy. It may still contain the same
-// pointers in some properties, it does however guarantee that it does not
-// alter the existing input - this guarantee is lost, if you modify the output
-func copyObjectWithProp(in *models.Object, propsToCopy []string) *models.Object {
-	out := &models.Object{}
-
-	out.Additional = in.Additional
-	out.Class = in.Class
-	out.Vector = in.Vector
-	out.CreationTimeUnix = in.CreationTimeUnix
-	out.LastUpdateTimeUnix = in.LastUpdateTimeUnix
-	out.ID = in.ID
-	props := map[string]interface{}{}
-
-	for _, propName := range propsToCopy {
-		props[propName] = in.Properties.(map[string]interface{})[propName]
-	}
-
-	out.Properties = props
-	return out
-}
-
-type node struct {
-	name             string
-	shardingState    *sharding.State
-	repo             *db.DB
-	schemaGetter     *fakeSchemaGetter
-	clusterAPIServer *httptest.Server
-	migrator         *db.Migrator
-	hostname         string
-}
-
-func (n *node) init(numberOfNodes int, dirName string, shardStateRaw []byte,
-	allNodes *[]*node,
-) {
-	localDir := path.Join(dirName, n.name)
-	logger, _ := test.NewNullLogger()
-
-	nodeResolver := &nodeResolver{
-		nodes: allNodes,
-		local: n.name,
-	}
-
-	shardState, err := sharding.StateFromJSON(shardStateRaw, nodeResolver)
-	if err != nil {
-		panic(err)
-	}
-
-	client := clients.NewRemoteIndex(&http.Client{})
-	n.repo = db.New(logger, db.Config{
-		FlushIdleAfter:            60,
-		RootPath:                  localDir,
-		QueryMaximumResults:       10000,
-		DiskUseWarningPercentage:  config.DefaultDiskUseWarningPercentage,
-		DiskUseReadOnlyPercentage: config.DefaultDiskUseReadonlyPercentage,
-		MaxImportGoroutinesFactor: 1,
-	}, client, nodeResolver, nil)
-	n.schemaGetter = &fakeSchemaGetter{
-		shardState: shardState,
-		schema:     schema.Schema{Objects: &models.Schema{}},
-	}
-	n.repo.SetSchemaGetter(n.schemaGetter)
-	err = n.repo.WaitForStartup(context.Background())
-	if err != nil {
-		panic(err)
-	}
-
-	n.migrator = db.NewMigrator(n.repo, logger)
-
-	indices := clusterapi.NewIndices(sharding.NewRemoteIndexIncoming(n.repo))
-	mux := http.NewServeMux()
-	mux.Handle("/indices/", indices.Indices())
-
-	srv := httptest.NewServer(mux)
-	u, err := url.Parse(srv.URL)
-	if err != nil {
-		panic(err)
-	}
-	n.hostname = u.Host
-}
-
-func multiShardState(nodeCount int) *sharding.State {
-	config, err := sharding.ParseConfig(map[string]interface{}{
-		"desiredCount": json.Number(fmt.Sprintf("%d", nodeCount)),
-	}, 1)
-	if err != nil {
-		panic(err)
-	}
-
-	nodeList := make([]string, nodeCount)
-	for i := range nodeList {
-		nodeList[i] = fmt.Sprintf("node-%d", i)
-	}
-
-	s, err := sharding.InitState("multi-shard-test-index", config,
-		fakeNodes{nodeList})
-	if err != nil {
-		panic(err)
-	}
-
-	return s
-}
-
-type fakeNodes struct {
-	nodes []string
-}
-
-func (f fakeNodes) AllNames() []string {
-	return f.nodes
-}
-
-func (f fakeNodes) LocalName() string {
-	return f.nodes[0]
-}
-
-type fakeSchemaGetter struct {
-	schema     schema.Schema
-	shardState *sharding.State
-}
-
-func (f *fakeSchemaGetter) GetSchemaSkipAuth() schema.Schema {
-	return f.schema
-}
-
-func (f *fakeSchemaGetter) ShardingState(class string) *sharding.State {
-	return f.shardState
-}
-
-type nodeResolver struct {
-	nodes *[]*node
-	local string
-}
-
-func (r nodeResolver) AllNames() []string {
-	panic("node resolving not implemented yet")
-}
-
-func (r nodeResolver) LocalName() string {
-	return r.local
-}
-
-func (r nodeResolver) NodeHostname(nodeName string) (string, bool) {
-	for _, node := range *r.nodes {
-		if node.name == nodeName {
-			return node.hostname, true
-		}
-	}
-
-	return "", false
-}
-
-func class() *models.Class {
-	cfg := enthnsw.NewDefaultUserConfig()
-	cfg.EF = 500
-	return &models.Class{
-		Class:               distributedClass,
-		VectorIndexConfig:   cfg,
-		InvertedIndexConfig: invertedConfig(),
-		Properties: []*models.Property{
-			{
-				Name:         "description",
-				DataType:     []string{string(schema.DataTypeText)},
-				Tokenization: "word",
-			},
-			{
-				Name:     "other_property",
-				DataType: []string{string(schema.DataTypeText)},
-			},
-			{
-				Name:     "date_property",
-				DataType: []string{string(schema.DataTypeDate)},
-			},
-			{
-				Name:     "date_array_property",
-				DataType: []string{string(schema.DataTypeDateArray)},
-			},
-			{
-				Name:     "int_property",
-				DataType: []string{string(schema.DataTypeInt)},
-			},
-			{
-				Name:     "phone_property",
-				DataType: []string{string(schema.DataTypePhoneNumber)},
-			},
-		},
-	}
-}
-
-func secondClassWithRef() *models.Class {
-	cfg := enthnsw.NewDefaultUserConfig()
-	cfg.EF = 500
-	return &models.Class{
-		Class:               "SecondDistributed",
-		VectorIndexConfig:   cfg,
-		InvertedIndexConfig: invertedConfig(),
-		Properties: []*models.Property{
-			{
-				Name:     "description",
-				DataType: []string{string(schema.DataTypeText)},
-			},
-			{
-				Name:     "toFirst",
-				DataType: []string{distributedClass},
-			},
-		},
-	}
-}
-
-func invertedConfig() *models.InvertedIndexConfig {
-	return &models.InvertedIndexConfig{
-		CleanupIntervalSeconds: 60,
-	}
-}
-
-func exampleData(size int) []*models.Object {
-	out := make([]*models.Object, size)
-
-	for i := range out {
-		vec := make([]float32, vectorDims)
-		for i := range vec {
-			vec[i] = rand.Float32()
-		}
-
-		timestamp := time.Unix(0, 0).Add(time.Duration(i) * time.Hour)
-		phoneNumber := uint64(1000000 + rand.Intn(10000))
-
-		out[i] = &models.Object{
-			Class: distributedClass,
-			ID:    strfmt.UUID(uuid.New().String()),
-			Properties: map[string]interface{}{
-				"description":         fmt.Sprintf("object-%d", i),
-				"date_property":       timestamp,
-				"date_array_property": []interface{}{timestamp},
-				"int_property":        rand.Intn(1000),
-				"phone_property": &models.PhoneNumber{
-					CountryCode:            49,
-					DefaultCountry:         "DE",
-					Input:                  fmt.Sprintf("0171 %d", phoneNumber),
-					Valid:                  true,
-					InternationalFormatted: fmt.Sprintf("+49 171 %d", phoneNumber),
-					National:               phoneNumber,
-					NationalFormatted:      fmt.Sprintf("0171 %d", phoneNumber),
-				},
-			},
-			Vector: vec,
-		}
-	}
-
-	return out
-}
-
-func exampleDataWithRefs(size int, refCount int, targetObjs []*models.Object) []*models.Object {
-	out := make([]*models.Object, size)
-
-	for i := range out {
-		vec := make([]float32, vectorDims)
-		for i := range vec {
-			vec[i] = rand.Float32()
-		}
-
-		refs := make(models.MultipleRef, refCount)
-		for i := range refs {
-			randomTarget := targetObjs[rand.Intn(len(targetObjs))]
-			refs[i] = crossref.New("localhost", distributedClass, randomTarget.ID).SingleRef()
-		}
-
-		out[i] = &models.Object{
-			Class: "SecondDistributed",
-			ID:    strfmt.UUID(uuid.New().String()),
-			Properties: map[string]interface{}{
-				"description": fmt.Sprintf("second-object-%d", i),
-				"toFirst":     refs,
-			},
-			Vector: vec,
-		}
-	}
-
-	return out
-}
-
-func bruteForceObjectsByQuery(objs []*models.Object,
-	query []float32,
-) []*models.Object {
-	type distanceAndObj struct {
-		distance float32
-		obj      *models.Object
-	}
-
-	distProv := distancer.NewCosineDistanceProvider()
-	distances := make([]distanceAndObj, len(objs))
-
-	for i := range objs {
-		dist, _, _ := distProv.SingleDist(normalize(query), normalize(objs[i].Vector))
-		distances[i] = distanceAndObj{
-			distance: dist,
-			obj:      objs[i],
-		}
-	}
-
-	sort.Slice(distances, func(a, b int) bool {
-		return distances[a].distance < distances[b].distance
-	})
-
-	out := make([]*models.Object, len(objs))
-	for i := range out {
-		out[i] = distances[i].obj
-	}
-
-	return out
-}
-
-func normalize(v []float32) []float32 {
-	var norm float32
-	for i := range v {
-		norm += v[i] * v[i]
-	}
-
-	norm = float32(math.Sqrt(float64(norm)))
-	for i := range v {
-		v[i] = v[i] / norm
-	}
-
-	return v
-}
-
-func manuallyResolveRef(t *testing.T, obj *models.Object,
-	possibleTargets []*models.Object, localPropName,
-	referencedPropName string,
-	repo *db.DB,
-) []map[string]interface{} {
-	beacons := obj.Properties.(map[string]interface{})[localPropName].(models.MultipleRef)
-	out := make([]map[string]interface{}, len(beacons))
-
-	for i, ref := range beacons {
-		parsed, err := crossref.Parse(ref.Beacon.String())
-		require.Nil(t, err)
-		target := findId(possibleTargets, parsed.TargetID)
-		require.NotNil(t, target, "target not found")
-		if referencedPropName == "vector" {
-			// find referenced object to get his actual vector from DB
-			require.NotNil(t, repo)
-			res, err := repo.Object(context.Background(), parsed.Class, parsed.TargetID,
-				nil, additional.Properties{Vector: true})
-			require.Nil(t, err)
-			require.NotNil(t, res)
-			out[i] = map[string]interface{}{
-				referencedPropName: res.Vector,
-			}
-		} else {
-			out[i] = map[string]interface{}{
-				referencedPropName: target.Properties.(map[string]interface{})[referencedPropName],
-			}
-		}
-	}
-
-	return out
-}
-
-func findId(list []*models.Object, id strfmt.UUID) *models.Object {
-	for _, obj := range list {
-		if obj.ID == id {
-			return obj
-		}
-	}
-
-	return nil
-}
-
-func refsAsBatch(in []*models.Object, propName string) objects.BatchReferences {
-	out := objects.BatchReferences{}
-
-	originalIndex := 0
-	for _, obj := range in {
-		beacons := obj.Properties.(map[string]interface{})[propName].(models.MultipleRef)
-		current := make(objects.BatchReferences, len(beacons))
-		for i, beacon := range beacons {
-			to, err := crossref.Parse(beacon.Beacon.String())
-			if err != nil {
-				panic(err)
-			}
-			current[i] = objects.BatchReference{
-				OriginalIndex: originalIndex,
-				To:            to,
-				From: crossref.NewSource(schema.ClassName(obj.Class),
-					schema.PropertyName(propName), obj.ID),
-			}
-			originalIndex++
-		}
-		out = append(out, current...)
-	}
-
-	return out
->>>>>>> 01b6cd4a
 }