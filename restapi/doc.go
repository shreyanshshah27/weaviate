/*                          _       _
 *__      _____  __ ___   ___  __ _| |_ ___
 *\ \ /\ / / _ \/ _` \ \ / / |/ _` | __/ _ \
 * \ V  V /  __/ (_| |\ V /| | (_| | ||  __/
 *  \_/\_/ \___|\__,_| \_/ |_|\__,_|\__\___|
 *
 * Copyright © 2016 - 2018 Weaviate. All rights reserved.
 * LICENSE: https://github.com/creativesoftwarefdn/weaviate/blob/develop/LICENSE.md
 * AUTHOR: Bob van Luijt (bob@kub.design)
 * See www.creativesoftwarefdn.org for details
 * Contact: @CreativeSofwFdn / bob@kub.design
 */
// Code generated by go-swagger; DO NOT EDIT.

/*
Package restapi Weaviate - Decentralised Knowledge Graph
Decentralised Knowledge Graph


    Schemes:
      https
    Host: localhost
    BasePath: /weaviate/v1
<<<<<<< HEAD
    Version: 0.10.0
=======
    Version: 0.10.6
>>>>>>> 55aa4c67
    Contact: Weaviate<hello@creativesoftwarefdn.org> https://github.com/creativesoftwarefdn

    Consumes:
    - application/json

    Produces:
    - application/json

swagger:meta
*/
package restapi<|MERGE_RESOLUTION|>--- conflicted
+++ resolved
@@ -21,11 +21,7 @@
       https
     Host: localhost
     BasePath: /weaviate/v1
-<<<<<<< HEAD
-    Version: 0.10.0
-=======
     Version: 0.10.6
->>>>>>> 55aa4c67
     Contact: Weaviate<hello@creativesoftwarefdn.org> https://github.com/creativesoftwarefdn
 
     Consumes:
